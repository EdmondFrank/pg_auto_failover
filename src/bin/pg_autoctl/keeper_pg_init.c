/*
 * src/bin/pg_autoctl/keeper_init.c
 *     Keeper initialisation.
 *
 * Copyright (c) Microsoft Corporation. All rights reserved.
 * Licensed under the PostgreSQL License.
 *
 */

#include <inttypes.h>
#include <stdbool.h>
#include <unistd.h>

#include "cli_common.h"
#include "debian.h"
#include "defaults.h"
#include "env_utils.h"
#include "fsm.h"
#include "keeper.h"
#include "keeper_config.h"
#include "keeper_pg_init.h"
#include "log.h"
#include "monitor.h"
#include "parsing.h"
#include "pgctl.h"
#include "pghba.h"
#include "pgsetup.h"
#include "pgsql.h"
#include "service_keeper_init.h"
#include "state.h"


/*
 * We keep track of the fact that we had non-fatal warnings during `pg_autoctl
 * keeper init`: in that case the init step is considered successful, yet users
 * have extra actions to take care of.
 *
 * The only such case supported as of now is failure to `master_activate_node`.
 * In that case the `pg_autoctl create` job is done: we have registered the
 * node to the monitor and the coordinator. The operator should now take action
 * to make it possible to activate the node, and those actions require a
 * running PostgreSQL instance.
 */
bool keeperInitWarnings = false;

static bool keeper_pg_init_fsm(Keeper *keeper);
static bool keeper_pg_init_and_register_primary(Keeper *keeper);
static bool reach_initial_state(Keeper *keeper);
static bool wait_until_primary_is_ready(Keeper *config,
										MonitorAssignedState *assignedState);
static bool keeper_pg_init_node_active(Keeper *keeper);

/*
 * keeper_pg_init initializes a pg_autoctl keeper and its local PostgreSQL.
 *
 * Depending on whether we have a monitor or not in the config (see
 * --without-monitor), then we call into keeper_pg_init_and_register or
 * keeper_pg_init_fsm.
 */
bool
keeper_pg_init(Keeper *keeper)
{
	KeeperConfig *config = &(keeper->config);

	log_trace("keeper_pg_init: monitor is %s",
			  config->monitorDisabled ? "disabled" : "enabled");

	if (config->monitorDisabled)
	{
		return keeper_pg_init_fsm(keeper);
	}
	else
	{
		return service_keeper_init(keeper);
	}
}


/*
 * keeper_pg_init_fsm initializes the keeper's local FSM and does nothing more.
 * It's only intended to be used when we are not using a monitor, which means
 * we're going to expose our FSM driving as an HTTP API, and sit there waiting
 * for orders from another software.
 */
static bool
keeper_pg_init_fsm(Keeper *keeper)
{
	return keeper_init_fsm(keeper);
}


/*
 * keeper_pg_init_and_register initializes a pg_autoctl keeper and its local
 * PostgreSQL instance. Registering a PostgreSQL instance to the monitor is a 3
 * states story:
 *
 * - register as INIT, the monitor decides your role (primary or secondary),
 *   and the keeper only does that when the local PostgreSQL instance does not
 *   exist yet.
 *
 * - register as SINGLE, when a PostgreSQL instance exists and is not in
 *   recovery.
 *
 * - register as INIT then being assigned WAIT_STANDBY, then the keeper should
 *   busy loop (every 1s or something) until the Primary state is WAIT_STANDBY,
 *   so that we can pg_basebackup and move through the CATCHINGUP state.
 *
 * In any case, the Keeper implements the first transition after registration
 * directly, within the `pg_autoctl create` command itself, not waiting until
 * the first loop when the keeper service starts. Once `pg_autoctl create` is
 * done, PostgreSQL is known to be running in the proper state.
 */
bool
keeper_pg_init_and_register(Keeper *keeper)
{
	KeeperConfig *config = &(keeper->config);

	/*
	 * The initial state we may register in depend on the current PostgreSQL
	 * instance that might exist or not at PGDATA.
	 */
	PostgresSetup *pgSetup = &(config->pgSetup);
	bool postgresInstanceExists = pg_setup_pgdata_exists(pgSetup);
	bool postgresInstanceIsRunning = pg_setup_is_running(pgSetup);
	PostgresRole postgresRole = pg_setup_role(pgSetup);
	bool postgresInstanceIsPrimary = postgresRole == POSTGRES_ROLE_PRIMARY;

	if (postgresInstanceExists)
	{
		if (!keeper_ensure_pg_configuration_files_in_pgdata(config))
		{
			log_fatal("Failed to setup your Postgres instance "
					  "the PostgreSQL way, see above for details");
			return false;
		}
	}

	/*
	 * If we don't have a state file, we consider that we're initializing from
	 * scratch and can move on, nothing to do here.
	 */
	if (file_exists(config->pathnames.init))
	{
		return keeper_pg_init_continue(keeper);
	}

	if (file_exists(config->pathnames.state))
	{
		if (createAndRun)
		{
			if (!keeper_init(keeper, config))
			{
				return false;
			}
		}
		else
		{
			log_fatal("The state file \"%s\" exists and "
					  "there's no init in progress", config->pathnames.state);
			log_info("HINT: use `pg_autoctl run` to start the service.");
		}
		return createAndRun;
	}

	/*
	 * If the local Postgres instance does not exist, we have two possible
	 * choices: either we're the only one in our group, or we are joining a
	 * group that already exists.
	 *
	 * The situation is decided by the Monitor, which implements transaction
	 * semantics and safe concurrency approach, needed here in case other
	 * keeper are concurrently registering other nodes.
	 *
	 * So our strategy is to ask the monitor to pick a state for us and then
	 * implement whatever was decided. After all PGDATA does not exists yet so
	 * we can decide to either pg_ctl initdb or pg_basebackup to create it.
	 */
	if (!postgresInstanceExists)
	{
		if (!keeper_register_and_init(keeper, INIT_STATE))
		{
			log_error("Failed to register the existing local Postgres node "
					  "\"%s:%d\" running at \"%s\""
					  "to the pg_auto_failover monitor at %s, "
					  "see above for details",
					  config->nodename, config->pgSetup.pgport,
					  config->pgSetup.pgdata, config->monitor_pguri);
			return false;
		}

		log_info("Successfully registered as \"%s\" to the monitor.",
				 NodeStateToString(keeper->state.assigned_role));

		return reach_initial_state(keeper);
	}

	/*
	 * Ok so there's already a Postgres instance that exists in $PGDATA.
	 *
	 * If it's running and is a primary, we can register it as it is and expect
	 * a SINGLE state from the monitor.
	 *
	 * If it's running and is not a primary, we don't know how to handle the
	 * situation yet: the already existing secondary is using its own
	 * replication slot and primary conninfo string (with username, password,
	 * SSL setup, etc).
	 */
	if (postgresInstanceIsRunning)
	{
		if (postgresInstanceIsPrimary)
		{
			log_info("Registering Postgres system %" PRIu64
					 " running on port %d with pid %d found at \"%s\"",
					 pgSetup->control.system_identifier,
					 pgSetup->pidFile.port,
					 pgSetup->pidFile.pid,
					 pgSetup->pgdata);

			return keeper_pg_init_and_register_primary(keeper);
		}
		else
		{
			log_error("pg_autoctl doesn't know how to register an already "
					  "existing standby server at the moment");
			return false;
		}
	}

	/*
	 * Ok so there's a Postgres instance that exists in $PGDATA and it's not
	 * running at the moment. We have run pg_controldata on the instance and we
	 * do have its system_identifier. Using it to register, we have two cases:
	 *
	 * - either we are the first node in our group and all is good, we can
	 *   register the current PGDATA as a SINGLE, maybe promoting it to being a
	 *   primary,
	 *
	 * - or a primary node already is registered in our group, and we are going
	 *   to join it as a secondary: that is only possible when the
	 *   system_identifier of the other nodes in the group are all the same,
	 *   which the monitor checks for us in a way that registration fails when
	 *   that's not the case.
	 */
	if (postgresInstanceExists && !postgresInstanceIsRunning)
	{
		log_info("Registering Postgres system %" PRIu64 " found at \"%s\"",
				 pgSetup->control.system_identifier,
				 pgSetup->pgdata);

		if (!keeper_register_and_init(keeper, INIT_STATE))
		{
			log_error("Failed to register the existing local Postgres node "
					  "\"%s:%d\" running at \"%s\""
					  "to the pg_auto_failover monitor at %s, "
					  "see above for details",
					  config->nodename, config->pgSetup.pgport,
					  config->pgSetup.pgdata, config->monitor_pguri);
			return false;
		}

		log_info("Successfully registered as \"%s\" to the monitor.",
				 NodeStateToString(keeper->state.assigned_role));

		return reach_initial_state(keeper);
	}

	/* unknown case, the logic above is faulty, at least admit we're defeated */
	log_error("Failed to recognise the current initialisation environment");

	log_debug("pg exists: %s", postgresInstanceExists ? "yes" : "no");
	log_debug("pg is primary: %s", postgresInstanceIsPrimary ? "yes" : "no");

	return false;
}


/*
 * keeper_pg_init_and_register_primary registers a local Postgres instance that
 * is known to be a primary: Postgres is running and SELECT pg_is_in_recovery()
 * returns false.
 */
static bool
keeper_pg_init_and_register_primary(Keeper *keeper)
{
	KeeperConfig *config = &(keeper->config);
	PostgresSetup *pgSetup = &(config->pgSetup);
	char absolutePgdata[PATH_MAX];

	log_info("A postgres directory already exists at \"%s\", registering "
			 "as a single node",
			 realpath(pgSetup->pgdata, absolutePgdata));

	/* register to the monitor in the expected state directly */
	if (!keeper_register_and_init(keeper, SINGLE_STATE))
	{
		log_error("Failed to register the existing local Postgres node "
				  "\"%s:%d\" running at \"%s\""
				  "to the pg_auto_failover monitor at %s, "
				  "see above for details",
				  config->nodename, config->pgSetup.pgport,
				  config->pgSetup.pgdata, config->monitor_pguri);
	}

	log_info("Successfully registered as \"%s\" to the monitor.",
			 NodeStateToString(keeper->state.assigned_role));

	return reach_initial_state(keeper);
}


/*
 * keeper_pg_init_continue attempts to continue a `pg_autoctl create` that
 * failed through in the middle. A particular case of interest is trying to
 * init with a stale file lying around.
 *
 * When we initialize and register to the monitor, we create two files: the
 * init file and the state file. When the init is done, we remove the init file
 * and never create it again. Which means that when the init file exists, we
 * know we were interrupted in the middle of the init step, after having
 * registered to the monitor: that's when we create the init file.
 */
bool
keeper_pg_init_continue(Keeper *keeper)
{
	KeeperStateData *keeperState = &(keeper->state);
	KeeperStateInit *initState = &(keeper->initState);
	KeeperConfig *config = &(keeper->config);

	/* initialize our keeper state and read the state file */
	if (!keeper_init(keeper, config))
	{
		/* errors have already been logged */
		return false;
	}

	/* also read the init state file */
	if (!keeper_init_state_read(initState, config->pathnames.init))
	{
		log_fatal("Failed to restart from previous keeper init attempt");
		log_info("HINT: use `pg_autoctl drop node` to retry in a clean state");
		return false;
	}

	log_info("Continuing from a previous `pg_autoctl create` failed attempt");
	log_info("PostgreSQL state at registration time was: %s",
			 PreInitPostgreInstanceStateToString(initState->pgInitState));

	/*
	 * TODO: verify the information in the state file against the information
	 * in the monitor and decide if it's stale or not.
	 */

	/*
	 * Also update the groupId and replication slot name in the configuration
	 * file, from the keeper state file: we might not have reached a point
	 * where the configuration changes have been saved to disk in the previous
	 * attempt.
	 */
<<<<<<< HEAD
	if (!keeper_config_update(&(keeper->config),
							  keeperState->current_node_id,
							  keeperState->current_group))
=======
	if (!keeper_config_set_groupId_and_slot_name(&(keeper->config),
												 keeperState->current_node_id,
												 keeperState->current_group))
>>>>>>> fee59c80
	{
		log_error("Failed to update the configuration file with the groupId %d "
				  "and the nodeId %d",
				  keeperState->current_group,
				  keeperState->current_node_id);
		return false;
	}

	/*
	 * If we have an init file and the state file looks good, then the
	 * operation that failed was removing the init state file.
	 */
	if (keeper->state.current_role == keeper->state.assigned_role &&
		(keeper->state.current_role == SINGLE_STATE ||
		 keeper->state.current_role == CATCHINGUP_STATE))
	{
		return unlink_file(config->pathnames.init);
	}

	return reach_initial_state(keeper);
}


/*
 * reach_initial_state implements the first FSM transition.
 *
 * When asked by the monitor to reach the WAIT_STANDBY state, we know we are
 * going to then move forward to the CATCHINGUP state, and this is the
 * interesting transition here: we might fail to setup the Streaming
 * Replication.
 *
 * Being nice to the user, we're going to implement that extra step during the
 * `pg_autoctl create` command, so that we can detect and fix any error before
 * sarting as a service.
 */
static bool
reach_initial_state(Keeper *keeper)
{
	KeeperConfig *config = &(keeper->config);

	log_trace("reach_initial_state: %s to %s",
			  NodeStateToString(keeper->state.current_role),
			  NodeStateToString(keeper->state.assigned_role));

	/*
	 * To move from current_role to assigned_role, we call in the FSM.
	 */
	if (!keeper_fsm_reach_assigned_state(keeper))
	{
		/* errors have already been logged */
		return false;
	}

	/*
	 * We have extra work to do after the FSM transition is done.
	 *
	 * The goal here is to be as user friendly as possible: make sure that when
	 * the initialization is done, our pg_auto_failover situation is as
	 * expected. So we go the extra mile here.
	 */
	switch (keeper->state.assigned_role)
	{
		case CATCHINGUP_STATE:
		{
			/*
			 * Well we're good then, there's nothing else for us to do.
			 *
			 * This might happen when doing `pg_autoctl create` on an already
			 * initialized cluster, or when running the command for the second
			 * time after fixing a glitch in the setup or the environment.
			 */
			break;
		}

		case WAIT_STANDBY_STATE:
		{
			/*
			 * Now the transition from INIT_STATE to WAIT_STANDBY_STATE consist
			 * of doing nothing on the keeper's side: we are just waiting until
			 * the primary has updated its HBA setup with our nodename.
			 */
			MonitorAssignedState assignedState = { 0 };

			/* busy loop until we are asked to be in CATCHINGUP_STATE */
			if (!wait_until_primary_is_ready(keeper, &assignedState))
			{
				/* errors have already been logged */
				return false;
			}

			/*
			 * Now that we are asked to catch up, it means the primary is ready
			 * for us to pg_basebackup, which allows the local instance to then
			 * reach goal state SECONDARY:
			 */
			if (!keeper_fsm_reach_assigned_state(keeper))
			{
				/* errors have already been logged */
				return false;
			}

			/*
			 * Because we did contact the monitor, we need to update our
			 * partial local cache of the monitor's state. That updates the
			 * cache both in memory and on-disk.
			 */
			if (!keeper_update_state(keeper,
									 assignedState.nodeId,
									 assignedState.groupId,
									 assignedState.state,
									 true))
			{
				log_error("Failed to update keepers's state");
				return false;
			}

			/*
			 * We insist on using the realpath(3) for PGDATA in the config, and
			 * now is a good time to check this, because we just created the
			 * directory.
			 */
			if (!keeper_config_update_with_absolute_pgdata(&(keeper->config)))
			{
				/* errors have already been logged */
				return false;
			}

			break;
		}

		case SINGLE_STATE:
		{
			/* it's all done in the INIT ➜ SINGLE transition now. */
			break;
		}

		default:

			/* we don't support any other state at initialization time */
			log_error("reach_initial_state: don't know how to read state %s",
					  NodeStateToString(keeper->state.assigned_role));
			return false;
	}

	/*
	 * The initialization is done, publish the new current state to the
	 * monitor.
	 */
	if (!keeper_pg_init_node_active(keeper))
	{
		/* errors have been logged already */
		return false;
	}

	/* everything went fine, get rid of the init state file */
	return unlink_file(config->pathnames.init);
}


/*
 * wait_until_primary_is_ready calls monitor_node_active every second until the
 * monitor tells us that we can move from our current state
 * (WAIT_STANDBY_STATE) to CATCHINGUP_STATE, which only happens when the
 * primary successfully prepared for Streaming Replication.
 */
static bool
wait_until_primary_is_ready(Keeper *keeper,
							MonitorAssignedState *assignedState)
{
	bool pgIsRunning = false;
	char currrentLSN[PG_LSN_MAXLENGTH] = "0/0";
	char *pgsrSyncState = "";
	int errors = 0, tries = 0;
	bool firstLoop = true;

	/* wait until the primary is ready for us to pg_basebackup */
	do {
		if (firstLoop)
		{
			firstLoop = false;
		}
		else
		{
			sleep(PG_AUTOCTL_KEEPER_SLEEP_TIME);
		}

		if (!monitor_node_active(&(keeper->monitor),
								 keeper->config.formation,
								 keeper->config.nodename,
								 keeper->config.pgSetup.pgport,
								 keeper->state.current_node_id,
								 keeper->state.current_group,
								 keeper->state.current_role,
								 pgIsRunning,
								 currrentLSN,
								 pgsrSyncState,
								 assignedState))
		{
			++errors;

			log_warn("Failed to contact the monitor at \"%s\"",
					 keeper->config.monitor_pguri);

			if (errors > 5)
			{
				log_error("Failed to contact the monitor 5 times in a row now, "
						  "so we stop trying. You can do `pg_autoctl create` "
						  "to retry and finish the local setup");
				return false;
			}
		}
		++tries;

		if (tries == 3)
		{
			log_info("Still waiting for the monitor to drive us to state \"%s\"",
					 NodeStateToString(CATCHINGUP_STATE));
			log_warn("Please make sure that the primary node is currently "
					 "running `pg_autoctl run` and contacting the monitor.");
		}

		log_trace("wait_until_primary_is_ready: %s",
				  NodeStateToString(assignedState->state));
	} while (assignedState->state != CATCHINGUP_STATE);

	/*
	 * Update our state with the result from the monitor now.
	 */
	if (!keeper_update_state(keeper,
							 assignedState->nodeId,
							 assignedState->groupId,
							 assignedState->state,
							 true))
	{
		log_error("Failed to update keepers's state");
		return false;
	}

	return true;
}


/*
 * create_database_and_extension does the following:
 *
 *  - ensures PostgreSQL is running
 *  - create the proper role with login
 *  - to be able to fetch pg_hba.conf location and edit it for pg_autoctl
 *  - then createdb pgSetup.dbname, which might not be postgres
 *  - and restart PostgreSQL with the new setup, to make it active/current
 *  - finally when pgKind is Citus, create the citus extension
 *
 * When pgKind is Citus, the setup we install in step 2 contains the
 * shared_preload_libraries = 'citus' entry, so we can proceed with create
 * extension citus after the restart.
 */
bool
create_database_and_extension(Keeper *keeper)
{
	KeeperConfig *config = &(keeper->config);
	PostgresSetup *pgSetup = &(config->pgSetup);
	LocalPostgresServer *postgres = &(keeper->postgres);
	PGSQL *pgsql = &(postgres->sqlClient);

	LocalPostgresServer initPostgres = { 0 };
	PostgresSetup initPgSetup = { 0 };
	bool missingPgdataIsOk = false;
	bool pgIsNotRunningIsOk = true;
	char hbaFilePath[MAXPGPATH];

	log_trace("create_database_and_extension");

	/* we didn't start PostgreSQL yet, also we just ran initdb */
	sformat(hbaFilePath, MAXPGPATH, "%s/pg_hba.conf", pgSetup->pgdata);

	/*
	 * The Postgres URI given to the user by our facility is going to use
	 * --dbname and --nodename, as per the following command:
	 *
	 *   $ pg_autoctl show uri --formation default
	 *
	 * We need to make it so that the user can actually use that connection
	 * string with at least the --username used to create the database.
	 */
	if (!pghba_ensure_host_rule_exists(hbaFilePath,
									   pgSetup->ssl.active,
									   HBA_DATABASE_DBNAME,
									   pgSetup->dbname,
									   pg_setup_get_username(pgSetup),
									   config->nodename,
									   pg_setup_get_auth_method(pgSetup)))
	{
		log_error("Failed to edit \"%s\" to grant connections to \"%s\", "
				  "see above for details", hbaFilePath, config->nodename);
		return false;
	}

	/*
	 * In test environments using PG_REGRESS_SOCK_DIR="" to disable unix socket
	 * directory, we have to connect to the address from pghost.
	 */
	if (env_found_empty("PG_REGRESS_SOCK_DIR"))
	{
		log_info("Granting connection from \"%s\" in \"%s\"",
				 pgSetup->pghost, hbaFilePath);

		/* Intended use is restricted to unit testing, hard-code "trust" here */
		if (!pghba_ensure_host_rule_exists(hbaFilePath,
										   pgSetup->ssl.active,
										   HBA_DATABASE_ALL,
										   NULL, /* all: no database name */
										   NULL, /* no username, "all" */
										   pgSetup->pghost,
										   "trust"))
		{
			log_error("Failed to edit \"%s\" to grant connections to \"%s\", "
					  "see above for details", hbaFilePath, pgSetup->pghost);
			return false;
		}
	}

	/*
	 * Use the "template1" database in the next operations when connecting to
	 * do the initial PostgreSQL configuration, and to create our database. We
	 * certainly can't connect to our database until we've created it.
	 */
	if (!pg_setup_init(&initPgSetup, pgSetup,
					   missingPgdataIsOk, pgIsNotRunningIsOk))
	{
		log_fatal("Failed to initialize newly created PostgreSQL instance,"
				  "see above for details");
		return false;
	}
	strlcpy(initPgSetup.username, "", NAMEDATALEN);
	strlcpy(initPgSetup.dbname, "template1", NAMEDATALEN);
	local_postgres_init(&initPostgres, &initPgSetup);

	/*
	 * When --ssl-self-signed has been used, now is the time to build a
	 * self-signed certificate for the server. We place the certificate and
	 * private key in $PGDATA/server.key and $PGDATA/server.crt
	 */
	if (!keeper_create_self_signed_cert(keeper))
	{
		/* errors have already been logged */
		return false;
	}

	/* publish our new pgSetup to the caller postgres state too */
	postgres->postgresSetup.ssl = initPostgres.postgresSetup.ssl;

	/*
	 * Add pg_autoctl PostgreSQL settings, including Citus extension in
	 * shared_preload_libraries when dealing with a Citus worker or coordinator
	 * node.
	 */
	if (!postgres_add_default_settings(&initPostgres))
	{
		log_error("Failed to add default settings to newly initialized "
				  "PostgreSQL instance, see above for details");
		return false;
	}

	/*
	 * Now start the database, we need to create our dbname and maybe the Citus
	 * Extension too.
	 */
	if (!ensure_postgres_service_is_running(&initPostgres))
	{
		log_error("Failed to start PostgreSQL, see above for details");
		return false;
	}

	/*
	 * If username was set in the setup and doesn't exist we need to create it.
	 */
	if (!IS_EMPTY_STRING_BUFFER(pgSetup->username))
	{
		if (!pgsql_create_user(&initPostgres.sqlClient, pgSetup->username,

		                       /* password, login, superuser, replication */
							   NULL, true, true, false))
		{
			log_fatal("Failed to create role \"%s\""
					  ", see above for details", pgSetup->username);

			return false;
		}
	}

	/*
	 * Now, maybe create the database (if "postgres", it already exists).
	 *
	 * We need to connect to an existing database here, such as "template1",
	 * and create our target database from there.
	 */
	if (!IS_EMPTY_STRING_BUFFER(pgSetup->dbname))
	{
		/* maybe create the database, skipping if it already exists */
		log_info("CREATE DATABASE %s;", pgSetup->dbname);
		if (!pgsql_create_database(&initPostgres.sqlClient,
								   pgSetup->dbname,
								   pg_setup_get_username(pgSetup)))
		{
			log_error("Failed to create database %s with owner %s",
					  pgSetup->dbname, pgSetup->username);
			return false;
		}
	}

	/* close the "template1" connection now */
	pgsql_finish(&initPostgres.sqlClient);

	/*
	 * When initialiasing a PostgreSQL instance that's going to be used as a
	 * Citus node, either a coordinator or a worker, we have to also create an
	 * extension in a database that can be used by citus.
	 */
	if (IS_CITUS_INSTANCE_KIND(postgres->pgKind))
	{
		/*
		 * Now allow nodes on the same network to connect to the coordinator,
		 * and the coordinator to connect to its workers.
		 */
		if (!pghba_enable_lan_cidr(&initPostgres.sqlClient,
								   pgSetup->ssl.active,
								   HBA_DATABASE_DBNAME,
								   pgSetup->dbname,
								   config->nodename,
								   pg_setup_get_username(pgSetup),
								   pg_setup_get_auth_method(pgSetup),
								   NULL))
		{
			log_error("Failed to grant local network connections in HBA");
			return false;
		}

		/*
		 * Connect to pgsql as the system user to create extension: Same user
		 * as initdb with superuser privileges.
		 *
		 * Calling keeper_update_state will re-init our sqlClient to now
		 * connect per the configuration settings, cleaning-up the local
		 * changes we made before.
		 */
		if (!keeper_update_pg_state(keeper))
		{
			log_error("Failed to update the keeper's state from the local "
					  "PostgreSQL instance, see above for details.");
			return false;
		}

		/*
		 * Install the citus extension in that database, skipping if the
		 * extension has already been installed.
		 */
		log_info("CREATE EXTENSION %s;", CITUS_EXTENSION_NAME);

		if (!pgsql_create_extension(&(postgres->sqlClient), CITUS_EXTENSION_NAME))
		{
			log_error("Failed to create extension %s", CITUS_EXTENSION_NAME);
			return false;
		}

		/* and we're done with this connection. */
		pgsql_finish(pgsql);
	}

	return true;
}


/*
 * keeper_pg_init_node_active calls node_active() on the monitor, to publish
 * the state reached by the end of the initialization procedure of the node.
 */
static bool
keeper_pg_init_node_active(Keeper *keeper)
{
	MonitorAssignedState assignedState = { 0 };

	/*
	 * Save our local state before reporting it to the monitor. If we fail to
	 * contact the monitor, we can always retry later.
	 */
	if (!keeper_store_state(keeper))
	{
		/*
		 * Errors have already been logged.
		 *
		 * Make sure we don't have a corrupted state file around, that could
		 * prevent trying to init again and cause strange errors.
		 */
		unlink_file(keeper->config.pathnames.state);

		return false;
	}

	keeper_update_pg_state(keeper);

	if (!monitor_node_active(&(keeper->monitor),
							 keeper->config.formation,
							 keeper->config.nodename,
							 keeper->config.pgSetup.pgport,
							 keeper->state.current_node_id,
							 keeper->state.current_group,
							 keeper->state.current_role,
							 ReportPgIsRunning(keeper),
							 keeper->postgres.currentLSN,
							 keeper->postgres.pgsrSyncState,
							 &assignedState))
	{
		log_error("Failed to contact the monitor to publish our "
				  "current state \"%s\".",
				  NodeStateToString(keeper->state.current_role));
		return false;
	}

	/*
	 * Now save the monitor's assigned state before being done with the init
	 * step. If a transition is needed to reach that state, that's the job of
	 * `pg_autoctl run` to make it happen now. That said, we should make
	 * sure to record the monitor's answer in our local state before we give
	 * control back to the user.
	 */
	if (!keeper_update_state(keeper,
							 assignedState.nodeId,
							 assignedState.groupId,
							 assignedState.state,
							 true))
	{
		log_error("Failed to update keepers's state");

		/*
		 * Make sure we don't have a corrupted state file around, that could
		 * prevent trying to init again and cause strange errors.
		 */
		unlink_file(keeper->config.pathnames.state);

		return false;
	}

	return true;
}<|MERGE_RESOLUTION|>--- conflicted
+++ resolved
@@ -356,15 +356,9 @@
 	 * where the configuration changes have been saved to disk in the previous
 	 * attempt.
 	 */
-<<<<<<< HEAD
 	if (!keeper_config_update(&(keeper->config),
 							  keeperState->current_node_id,
 							  keeperState->current_group))
-=======
-	if (!keeper_config_set_groupId_and_slot_name(&(keeper->config),
-												 keeperState->current_node_id,
-												 keeperState->current_group))
->>>>>>> fee59c80
 	{
 		log_error("Failed to update the configuration file with the groupId %d "
 				  "and the nodeId %d",
