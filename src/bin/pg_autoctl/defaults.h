/*
 * src/bin/pg_autoctl/defaults.h
 *     Default values for pg_autoctl configuration settings
 *
 * Copyright (c) Microsoft Corporation. All rights reserved.
 * Licensed under the PostgreSQL License.
 *
 */

#ifndef DEFAULTS_H
#define DEFAULTS_H

/* to be written in the state file */
#define PG_AUTOCTL_STATE_VERSION 1

/* additional version information for printing version on CLI */
#define PG_AUTOCTL_VERSION "1.5.1"

/* version of the extension that we requite to talk to on the monitor */
<<<<<<< HEAD
#define PG_AUTOCTL_EXTENSION_VERSION "1.5.0.2"
=======
#define PG_AUTOCTL_EXTENSION_VERSION "1.5"
>>>>>>> ef5cc740

/* environment variable to use to make DEBUG facilities available */
#define PG_AUTOCTL_DEBUG "PG_AUTOCTL_DEBUG"
#define PG_AUTOCTL_EXTENSION_VERSION_VAR "PG_AUTOCTL_EXTENSION_VERSION"

/* environment variable for containing the id of the logging semaphore */
#define PG_AUTOCTL_LOG_SEMAPHORE "PG_AUTOCTL_LOG_SEMAPHORE"

/* environment variable for --monitor, when used instead of --pgdata */
#define PG_AUTOCTL_MONITOR "PG_AUTOCTL_MONITOR"

/* default values for the pg_autoctl settings */
#define POSTGRES_PORT 5432
#define POSTGRES_DEFAULT_LISTEN_ADDRESSES "*"
#define DEFAULT_DATABASE_NAME "postgres"
#define DEFAULT_USERNAME "postgres"
#define DEFAULT_AUTH_METHOD "trust"
#define REPLICATION_SLOT_NAME_DEFAULT "pgautofailover_standby"
#define REPLICATION_SLOT_NAME_PATTERN "^pgautofailover_standby_"
#define REPLICATION_PASSWORD_DEFAULT NULL
#define REPLICATION_APPLICATION_NAME_PREFIX "pgautofailover_standby_"
#define FORMATION_DEFAULT "default"
#define GROUP_ID_DEFAULT 0
#define POSTGRES_CONNECT_TIMEOUT "2"
#define MAXIMUM_BACKUP_RATE "100M"
#define MAXIMUM_BACKUP_RATE_LEN 32


/*
 * Microsoft approved cipher string.
 * This cipher string implicitely enables only TLSv1.2+, because these ciphers
 * were all added in TLSv1.2. This can be confirmed by running:
 * openssl -v <below strings concatenated>
 */
#define DEFAULT_SSL_CIPHERS "ECDHE-ECDSA-AES128-GCM-SHA256:" \
							"ECDHE-ECDSA-AES256-GCM-SHA384:" \
							"ECDHE-RSA-AES128-GCM-SHA256:" \
							"ECDHE-RSA-AES256-GCM-SHA384:" \
							"ECDHE-ECDSA-AES128-SHA256:" \
							"ECDHE-ECDSA-AES256-SHA384:" \
							"ECDHE-RSA-AES128-SHA256:" \
							"ECDHE-RSA-AES256-SHA384"


/* retry PQping for a maximum of 15 mins, up to 2 secs between attemps */
#define POSTGRES_PING_RETRY_TIMEOUT 900               /* seconds */
#define POSTGRES_PING_RETRY_CAP_SLEEP_TIME (2 * 1000) /* milliseconds */
#define POSTGRES_PING_RETRY_BASE_SLEEP_TIME 5         /* milliseconds */

#define PG_AUTOCTL_MONITOR_DISABLED "PG_AUTOCTL_DISABLED"

#define NETWORK_PARTITION_TIMEOUT 20
#define PREPARE_PROMOTION_CATCHUP_TIMEOUT 30
#define PREPARE_PROMOTION_WALRECEIVER_TIMEOUT 5

#define PG_AUTOCTL_KEEPER_SLEEP_TIME 1      /* seconds */
#define PG_AUTOCTL_KEEPER_RETRY_TIME_MS 350 /* milliseconds */
#define PG_AUTOCTL_MONITOR_SLEEP_TIME 10 /* seconds */
#define PG_AUTOCTL_MONITOR_RETRY_TIME 1  /* seconds */

#define PG_AUTOCTL_LISTEN_NOTIFICATIONS_TIMEOUT 60

#define COORDINATOR_IS_READY_TIMEOUT 300

#define POSTGRESQL_FAILS_TO_START_TIMEOUT 20
#define POSTGRESQL_FAILS_TO_START_RETRIES 3

#define DEFAULT_CITUS_ROLE "primary"
#define DEFAULT_CITUS_CLUSTER_NAME "default"

#define FAILOVER_FORMATION_NUMBER_SYNC_STANDBYS 1
#define FAILOVER_NODE_CANDIDATE_PRIORITY 50
#define FAILOVER_NODE_REPLICATION_QUORUM true

/* internal default for allocating strings  */
#define BUFSIZE 1024

/*
 * 50kB seems enough to store the PATH environment variable if you have more,
 * simply set PATH to something smaller.
 * The limit on linux for environment variables is 128kB:
 * https://unix.stackexchange.com/questions/336934
 */
#define MAXPATHSIZE 50000


/* buffersize that is needed for results of ctime_r */
#define MAXCTIMESIZE 26

#define AWAIT_PROMOTION_SLEEP_TIME_MS 1000

#define KEEPER_CONFIGURATION_FILENAME "pg_autoctl.cfg"
#define KEEPER_STATE_FILENAME "pg_autoctl.state"
#define KEEPER_PID_FILENAME "pg_autoctl.pid"
#define KEEPER_INIT_STATE_FILENAME "pg_autoctl.init"
#define KEEPER_POSTGRES_STATE_FILENAME "pg_autoctl.pg"
#define KEEPER_NODES_FILENAME "nodes.json"

#define KEEPER_SYSTEMD_SERVICE "pgautofailover"
#define KEEPER_SYSTEMD_FILENAME "pgautofailover.service"

/* pg_auto_failover monitor related constants */
#define PG_AUTOCTL_HEALTH_USERNAME "pgautofailover_monitor"
#define PG_AUTOCTL_HEALTH_PASSWORD "pgautofailover_monitor"
#define PG_AUTOCTL_REPLICA_USERNAME "pgautofailover_replicator"

#define PG_AUTOCTL_MONITOR_DBNAME "pg_auto_failover"
#define PG_AUTOCTL_MONITOR_EXTENSION_NAME "pgautofailover"
#define PG_AUTOCTL_MONITOR_DBOWNER "autoctl"

#define PG_AUTOCTL_MONITOR_USERNAME "autoctl_node"

/* Citus support */
#define CITUS_EXTENSION_NAME "citus"

/* Default external service provider to use to discover local IP address */
#define DEFAULT_INTERFACE_LOOKUP_SERVICE_NAME "8.8.8.8"
#define DEFAULT_INTERFACE_LOOKUP_SERVICE_PORT 53

/*
 * Error codes returned to the shell in case something goes wrong.
 */
#define EXIT_CODE_QUIT 0        /* it's ok, we were asked politely */
#define EXIT_CODE_BAD_ARGS 1
#define EXIT_CODE_BAD_CONFIG 2
#define EXIT_CODE_BAD_STATE 3
#define EXIT_CODE_PGSQL 4
#define EXIT_CODE_PGCTL 5
#define EXIT_CODE_MONITOR 6
#define EXIT_CODE_COORDINATOR 7
#define EXIT_CODE_KEEPER 8
#define EXIT_CODE_RELOAD 9
#define EXIT_CODE_INTERNAL_ERROR 12
#define EXIT_CODE_EXTENSION_MISSING 13


/*
 * This opens file write only and creates if it doesn't exist.
 */
#define FOPEN_FLAGS_W O_WRONLY | O_TRUNC | O_CREAT

/*
 * This opens the file in append mode and creates it if it doesn't exist.
 */
#define FOPEN_FLAGS_A O_APPEND | O_RDWR | O_CREAT


/* when malloc fails, what do we tell our users */
#define ALLOCATION_FAILED_ERROR "Failed to allocate memory: %m"

#endif /* DEFAULTS_H */<|MERGE_RESOLUTION|>--- conflicted
+++ resolved
@@ -14,14 +14,10 @@
 #define PG_AUTOCTL_STATE_VERSION 1
 
 /* additional version information for printing version on CLI */
-#define PG_AUTOCTL_VERSION "1.5.1"
+#define PG_AUTOCTL_VERSION "1.6.0"
 
 /* version of the extension that we requite to talk to on the monitor */
-<<<<<<< HEAD
-#define PG_AUTOCTL_EXTENSION_VERSION "1.5.0.2"
-=======
-#define PG_AUTOCTL_EXTENSION_VERSION "1.5"
->>>>>>> ef5cc740
+#define PG_AUTOCTL_EXTENSION_VERSION "1.6.0.1"
 
 /* environment variable to use to make DEBUG facilities available */
 #define PG_AUTOCTL_DEBUG "PG_AUTOCTL_DEBUG"
