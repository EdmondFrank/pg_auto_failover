--- conflicted
+++ resolved
@@ -19,9 +19,5 @@
 -- should error because installed extension isn't compatible with .so
 select * from pgautofailover.get_primary('unknown formation');
 ERROR:  loaded "pgautofailover" library version differs from installed extension version
-<<<<<<< HEAD
-DETAIL:  Loaded library requires 1.5.0.2, but the installed extension version is dummy.
-=======
-DETAIL:  Loaded library requires 1.5, but the installed extension version is dummy.
->>>>>>> ef5cc740
+DETAIL:  Loaded library requires 1.6.0.1, but the installed extension version is dummy.
 HINT:  Run ALTER EXTENSION pgautofailover UPDATE and try again.