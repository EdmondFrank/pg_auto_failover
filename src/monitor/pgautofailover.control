--- conflicted
+++ resolved
@@ -1,9 +1,5 @@
 comment = 'pg_auto_failover'
-<<<<<<< HEAD
-default_version = '1.5.0.2'
-=======
-default_version = '1.5'
->>>>>>> ef5cc740
+default_version = '1.6.0.1'
 module_pathname = '$libdir/pgautofailover'
 relocatable = false
 requires = 'btree_gist'